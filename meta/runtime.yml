requires_ansible: ">=2.9.10"
action_groups:
  cloudstack:
    - account
    - affinity_group
    - cluster
    - configuration_info
    - configuration
    - disk_offering
    - domain
    - firewall
    - host
    - image_store
<<<<<<< HEAD
    - instance
    - instance_attach_iso
=======
    - instance_group
>>>>>>> ca0a6342
    - instance_info
    - instance_nic
    - instance_nic_secondaryip
    - instance_password_reset
    - instance
    - instance_snapshot
    - ip_address
    - iso
    - lb_rule_member
    - lb_rule
    - metadata_facts
    - network_acl
    - network_acl_rule
    - network_offering
    - network
    - physical_network
    - pod
    - portforward
    - project
    - region
    - resource_limit
    - role_permission
    - role
    - router
    - security_group
    - security_group_rule
    - service_offering
    - ssh_key
    - static_nat
    - storage_pool
    - template
    - traffic_type
    - user
    - vlan_ip_range
    - volume
    - volume_snapshot_policy
    - vpc_offering
    - vpc
    - vpn_connection
    - vpn_customer_gateway
    - vpn_gateway
    - zone_info
    - zone

plugin_routing:
  modules:
    cs_account:
      deprecation:
        removal_date: 2025-12-01
        warning_text: module was renamed to ngine_io.cloudstack.account
      redirect: ngine_io.cloudstack.account
    cs_affinitygroup:
      deprecation:
        removal_date: 2025-12-01
        warning_text: module was renamed to ngine_io.cloudstack.affinity_group
      redirect: ngine_io.cloudstack.affinity_group
    cs_cluster:
      deprecation:
        removal_date: 2025-12-01
        warning_text: module was renamed to ngine_io.cloudstack.cluster
      redirect: ngine_io.cloudstack.cluster
    cs_configuration:
      deprecation:
        removal_date: 2025-12-01
        warning_text: module was renamed to ngine_io.cloudstack.configuration
      redirect: ngine_io.cloudstack.configuration
    cs_disk_offering:
      deprecation:
        removal_date: 2025-12-01
        warning_text: module was renamed to ngine_io.cloudstack.disk_offering
      redirect: ngine_io.cloudstack.disk_offering
    cs_domain:
      deprecation:
        removal_date: 2025-12-01
        warning_text: module was renamed to ngine_io.cloudstack.domain
      redirect: ngine_io.cloudstack.domain
    cs_facts:
      deprecation:
        removal_date: 2025-12-01
        warning_text: module was renamed to ngine_io.cloudstack.metadata_facts
      redirect: ngine_io.cloudstack.metadata_facts
    cs_firewall:
      deprecation:
        removal_date: 2025-12-01
        warning_text: module was renamed to ngine_io.cloudstack.firewall
      redirect: ngine_io.cloudstack.firewall
    cs_host:
      deprecation:
        removal_date: 2025-12-01
        warning_text: module was renamed to ngine_io.cloudstack.host
      redirect: ngine_io.cloudstack.host
    cs_image_store:
      deprecation:
        removal_date: 2025-12-01
        warning_text: module was renamed to ngine_io.cloudstack.image_store
      redirect: ngine_io.cloudstack.image_store
    cs_instance:
      deprecation:
        removal_date: 2025-12-01
        warning_text: module was renamed to ngine_io.cloudstack.instance
      redirect: ngine_io.cloudstack.instance
    cs_instance_attach_iso:
      deprecation:
        removal_date: 2025-09-01
        warning_text: module was renamed to ngine_io.cloudstack.instance
      redirect: ngine_io.cloudstack.instance_attach_iso
    cs_instance_info:
      deprecation:
        removal_date: 2025-12-01
        warning_text: module was renamed to ngine_io.cloudstack.instance_info
      redirect: ngine_io.cloudstack.instance_info
    cs_instance_nic:
      deprecation:
        removal_date: 2025-12-01
        warning_text: module was renamed to ngine_io.cloudstack.instance_nic
      redirect: ngine_io.cloudstack.instance_nic
    cs_instance_nic_secondaryip:
      deprecation:
        removal_date: 2025-12-01
        warning_text: module was renamed to ngine_io.cloudstack.instance_nic_secondaryip
      redirect: ngine_io.cloudstack.instance_nic_secondaryip
    cs_instance_password_reset:
      deprecation:
        removal_date: 2025-12-01
        warning_text: module was renamed to ngine_io.cloudstack.instance_password_reset
      redirect: ngine_io.cloudstack.instance_password_reset
    cs_instancegroup:
      deprecation:
        removal_date: 2025-12-01
        warning_text: module was renamed to ngine_io.cloudstack.instance_group
      redirect: ngine_io.cloudstack.instance_group
    cs_ip_address:
      deprecation:
        removal_date: 2025-12-01
        warning_text: module was renamed to ngine_io.cloudstack.ip_address
      redirect: ngine_io.cloudstack.ip_address
    cs_iso:
      deprecation:
        removal_date: 2025-12-01
        warning_text: module was renamed to ngine_io.cloudstack.iso
      redirect: ngine_io.cloudstack.iso
    cs_loadbalancer_rule:
      deprecation:
        removal_date: 2025-12-01
        warning_text: module was renamed to ngine_io.cloudstack.lb_rule
      redirect: ngine_io.cloudstack.lb_rule
    cs_loadbalancer_rule_member:
      deprecation:
        removal_date: 2025-12-01
        warning_text: module was renamed to ngine_io.cloudstack.lb_rule_member
      redirect: ngine_io.cloudstack.lb_rule_member
    cs_network:
      deprecation:
        removal_date: 2025-12-01
        warning_text: module was renamed to ngine_io.cloudstack.network
      redirect: ngine_io.cloudstack.network
    cs_network_acl:
      deprecation:
        removal_date: 2025-12-01
        warning_text: module was renamed to ngine_io.cloudstack.network_acl
      redirect: ngine_io.cloudstack.network_acl
    cs_network_acl_rule:
      deprecation:
        removal_date: 2025-12-01
        warning_text: module was renamed to ngine_io.cloudstack.network_acl_rule
      redirect: ngine_io.cloudstack.network_acl_rule
    cs_network_offering:
      deprecation:
        removal_date: 2025-12-01
        warning_text: module was renamed to ngine_io.cloudstack.network_offering
      redirect: ngine_io.cloudstack.network_offering
    cs_physical_network:
      deprecation:
        removal_date: 2025-12-01
        warning_text: module was renamed to ngine_io.cloudstack.physical_network
      redirect: ngine_io.cloudstack.physical_network
    cs_pod:
      deprecation:
        removal_date: 2025-12-01
        warning_text: module was renamed to ngine_io.cloudstack.pod
      redirect: ngine_io.cloudstack.pod
    cs_portforward:
      deprecation:
        removal_date: 2025-12-01
        warning_text: module was renamed to ngine_io.cloudstack.portforward
      redirect: ngine_io.cloudstack.portforward
    cs_project:
      deprecation:
        removal_date: 2025-12-01
        warning_text: module was renamed to ngine_io.cloudstack.project
      redirect: ngine_io.cloudstack.project
    cs_region:
      deprecation:
        removal_date: 2025-12-01
        warning_text: module was renamed to ngine_io.cloudstack.region
      redirect: ngine_io.cloudstack.region
    cs_resourcelimit:
      deprecation:
        removal_date: 2025-12-01
        warning_text: module was renamed to ngine_io.cloudstack.resource_limit
      redirect: ngine_io.cloudstack.resource_limit
    cs_role:
      deprecation:
        removal_date: 2025-12-01
        warning_text: module was renamed to ngine_io.cloudstack.role
      redirect: ngine_io.cloudstack.role
    cs_role_permission:
      deprecation:
        removal_date: 2025-12-01
        warning_text: module was renamed to ngine_io.cloudstack.role_permission
      redirect: ngine_io.cloudstack.role_permission
    cs_router:
      deprecation:
        removal_date: 2025-12-01
        warning_text: module was renamed to ngine_io.cloudstack.router
      redirect: ngine_io.cloudstack.router
    cs_securitygroup:
      deprecation:
        removal_date: 2025-12-01
        warning_text: module was renamed to ngine_io.cloudstack.security_group
      redirect: ngine_io.cloudstack.security_group
    cs_securitygroup_rule:
      deprecation:
        removal_date: 2025-12-01
        warning_text: module was renamed to ngine_io.cloudstack.security_group_rule
      redirect: ngine_io.cloudstack.security_group_rule
    cs_service_offering:
      deprecation:
        removal_date: 2025-12-01
        warning_text: module was renamed to ngine_io.cloudstack.service_offering
      redirect: ngine_io.cloudstack.service_offering
    cs_snapshot_policy:
      deprecation:
        removal_date: 2025-12-01
        warning_text: module was renamed to ngine_io.cloudstack.volume_snapshot_policy
      redirect: ngine_io.cloudstack.volume_snapshot_policy
    cs_sshkeypair:
      deprecation:
        removal_date: 2025-12-01
        warning_text: module was renamed to ngine_io.cloudstack.ssh_key
      redirect: ngine_io.cloudstack.ssh_key
    cs_staticnat:
      deprecation:
        removal_date: 2025-12-01
        warning_text: module was renamed to ngine_io.cloudstack.static_nat
      redirect: ngine_io.cloudstack.static_nat
    cs_storage_pool:
      deprecation:
        removal_date: 2025-12-01
        warning_text: module was renamed to ngine_io.cloudstack.storage_pool
      redirect: ngine_io.cloudstack.storage_pool
    cs_template:
      deprecation:
        removal_date: 2025-12-01
        warning_text: module was renamed to ngine_io.cloudstack.template
      redirect: ngine_io.cloudstack.template
    cs_traffic_type:
      deprecation:
        removal_date: 2025-12-01
        warning_text: module was renamed to ngine_io.cloudstack.traffic_type
      redirect: ngine_io.cloudstack.traffic_type
    cs_user:
      deprecation:
        removal_date: 2025-12-01
        warning_text: module was renamed to ngine_io.cloudstack.user
      redirect: ngine_io.cloudstack.user
    cs_vlan_ip_range:
      deprecation:
        removal_date: 2025-12-01
        warning_text: module was renamed to ngine_io.cloudstack.vlan_ip_range
      redirect: ngine_io.cloudstack.vlan_ip_range
    cs_vmsnapshot:
      deprecation:
        removal_date: 2025-12-01
        warning_text: module was renamed to ngine_io.cloudstack.instance_snapshot
      redirect: ngine_io.cloudstack.instance_snapshot
    cs_volume:
      deprecation:
        removal_date: 2025-12-01
        warning_text: module was renamed to ngine_io.cloudstack.volume
      redirect: ngine_io.cloudstack.volume
    cs_vpc:
      deprecation:
        removal_date: 2025-12-01
        warning_text: module was renamed to ngine_io.cloudstack.vpc
      redirect: ngine_io.cloudstack.vpc
    cs_vpc_offering:
      deprecation:
        removal_date: 2025-12-01
        warning_text: module was renamed to ngine_io.cloudstack.vpc_offering
      redirect: ngine_io.cloudstack.vpc_offering
    cs_vpn_connection:
      deprecation:
        removal_date: 2025-12-01
        warning_text: module was renamed to ngine_io.cloudstack.vpn_connection
      redirect: ngine_io.cloudstack.vpn_connection
    cs_vpn_customer_gateway:
      deprecation:
        removal_date: 2025-12-01
        warning_text: module was renamed to ngine_io.cloudstack.vpn_customer_gateway
      redirect: ngine_io.cloudstack.vpn_customer_gateway
    cs_vpn_gateway:
      deprecation:
        removal_date: 2025-12-01
        warning_text: module was renamed to ngine_io.cloudstack.vpn_gateway
      redirect: ngine_io.cloudstack.vpn_gateway
    cs_zone:
      deprecation:
        removal_date: 2025-12-01
        warning_text: module was renamed to ngine_io.cloudstack.zone
      redirect: ngine_io.cloudstack.zone
    cs_zone_info:
      deprecation:
        removal_date: 2025-12-01
        warning_text: module was renamed to ngine_io.cloudstack.zone_info
      redirect: ngine_io.cloudstack.zone_info<|MERGE_RESOLUTION|>--- conflicted
+++ resolved
@@ -11,12 +11,7 @@
     - firewall
     - host
     - image_store
-<<<<<<< HEAD
-    - instance
-    - instance_attach_iso
-=======
     - instance_group
->>>>>>> ca0a6342
     - instance_info
     - instance_nic
     - instance_nic_secondaryip
@@ -118,11 +113,6 @@
         removal_date: 2025-12-01
         warning_text: module was renamed to ngine_io.cloudstack.instance
       redirect: ngine_io.cloudstack.instance
-    cs_instance_attach_iso:
-      deprecation:
-        removal_date: 2025-09-01
-        warning_text: module was renamed to ngine_io.cloudstack.instance
-      redirect: ngine_io.cloudstack.instance_attach_iso
     cs_instance_info:
       deprecation:
         removal_date: 2025-12-01
